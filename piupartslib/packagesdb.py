--- conflicted
+++ resolved
@@ -44,48 +44,6 @@
         else:
             headers.append(line)
     return headers
-<<<<<<< HEAD
-
-def unique (s):
-    # taken from http://code.activestate.com/recipes/52560/ - thanks to Tim Peters
-    n = len(s)
-    if n == 0:
-      return []  
-
-    u = {}
-    try:
-      for x in s:
-          u[x] = 1
-    except TypeError:
-      del u  # move on to the next method
-    else:
-      return u.keys()
-
-    try:
-      t = list(s)
-      t.sort()
-    except TypeError:
-      del t  # move on to the next method
-    else:
-      assert n > 0
-      last = t[0]
-      lasti = i = 1
-      while i < n:
-          if t[i] != last:
-              t[lasti] = last = t[i]
-              lasti += 1
-          i += 1
-      return t[:lasti]
-
-    # Brute force is all that's left.
-    u = []
-    for x in s:
-      if x not in u:
-          u.append(x)
-    return u
-=======
- 
->>>>>>> 2ca8affe
 
 class Package(UserDict.UserDict):
 
@@ -505,20 +463,11 @@
 
     def get_pkg_names_in_state(self, state):
         self._compute_package_states()
-<<<<<<< HEAD
-        return self._in_state[state]
-
-    def get_packages_in_state(self, state):
-      self._compute_package_states()
-      return unique([self._packages[name] for name in self._in_state[state]])
-
-=======
         return set(self._in_state[state])
     
     def get_package(self, name):
         return self._packages[name]
     
->>>>>>> 2ca8affe
     def get_all_packages(self):
         self._find_all_packages()
         return self._packages
