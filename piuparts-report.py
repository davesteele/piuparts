#!/usr/bin/python
#
# Copyright 2005 Lars Wirzenius (liw@iki.fi)
# Copyright 2009-2010 Holger Levsen (holger@layer-acht.org)
# 
# This program is free software; you can redistribute it and/or modify it
# under the terms of the GNU General Public License as published by the
# Free Software Foundation; either version 2 of the License, or (at your
# option) any later version.
# 
# This program is distributed in the hope that it will be useful, but
# WITHOUT ANY WARRANTY; without even the implied warranty of
# MERCHANTABILITY or FITNESS FOR A PARTICULAR PURPOSE. See the GNU General
# Public License for more details.
# 
# You should have received a copy of the GNU General Public License along with
# this program; if not, write to the Free Software Foundation, Inc., 
# 51 Franklin Street, Fifth Floor, Boston, MA 02110-1301, USA


"""Create HTML reports of piuparts log files

Lars Wirzenius <liw@iki.fi>
"""


import os
import sys
import time
import logging
import ConfigParser
import urllib
import shutil
import re
import string

# if python-rpy ain't installed, we don't draw fancy graphs
try:
  from rpy import *
except:
  pass

import piupartslib


CONFIG_FILE = "/etc/piuparts/piuparts.conf"


HTML_HEADER = """
<!DOCTYPE HTML PUBLIC "-//W3C//DTD HTML 4.01 Transitional//EN">
 <html><head><meta http-equiv="Content-Type" content="text/html; charset=utf-8">
  <title>
   $page_title
  </title>
  <link type="text/css" rel="stylesheet" href="/style.css">
  <link rel="shortcut icon" href="/favicon.ico">
 </head>

 <body>
 <div id="header">
   <h1 class="header">
    <a href="http://www.debian.org/">
     <img src="http://piuparts.debian.org/images/openlogo-nd-50.png" border="0" hspace="0" vspace="0" alt=""></a>
    <a href="http://www.debian.org/">
     <img src="http://piuparts.debian.org/images/debian.png" border="0" hspace="0" vspace="0" alt="Debian Project"></a>
    Quality Assurance
   </h1>
   <div id="obeytoyourfriend">Policy is your friend. Trust the Policy. Love the Policy. Obey the Policy.</div>
 </div>
 <hr>
<div id="main">
<table class="containertable">
 <tr class="containerrow" valign="top">
  <td class="containercell">
   <table class="lefttable">
    <tr class="titlerow">
     <td class="titlecell">
      General information
     </td>
    </tr>
    <tr class="normalrow">
     <td class="contentcell">
      <a href="/">About + News</a>
     </td>
    </tr>
    <tr class="normalrow">
     <td class="contentcell">
      <a href="http://wiki.debian.org/piuparts" target="_blank">Overview</a>
     </td>
    </tr>
    <tr class="normalrow">
     <td class="contentcell">
      <a href="http://wiki.debian.org/piuparts/FAQ" target="_blank">FAQ</a> 
     </td>
    </tr>     
    <tr class="normalrow">
     <td class="contentcell">
      <a href="http://bugs.debian.org/src:piuparts" target="_blank">Bugs</a> / <a href="http://anonscm.debian.org/gitweb/?p=piuparts/piuparts.git;a=blob;f=TODO" target="_blank">ToDo</a>
     </td>
    </tr>     
    <tr class="titlerow">
     <td class="titlecell">
      Documentation
     </td>
    </tr>
    <tr class="normalrow">
     <td class="contentcell">
      <a href="/doc/README.html" target="_blank">piuparts README</a>
     </td>
    </tr>
    <tr class="normalrow">
     <td class="contentcell">
      <a href="/doc/piuparts.1.html" target="_blank">piuparts manpage</a>
     </td>
    </tr>
    <tr class="normalrow">
     <td class="contentcell">
      piuparts.d.o configuration:<br>
      <a href="http://anonscm.debian.org/gitweb/?p=piuparts/piatti.git;a=blob;f=org/piuparts.debian.org/etc/piuparts.conf.piatti" target="_blank">piuparts.conf.piatti</a><br>
      <a href="http://anonscm.debian.org/gitweb/?p=piuparts/piatti.git;a=tree;f=org/piuparts.debian.org/etc/scripts" target="_blank">scripts</a>
     </td>
    </tr>
    <tr class="normalrow">
     <td class="contentcell">
      <a href="http://www.debian.org/doc/debian-policy/" target="_blank">Debian policy</a>
     </td>
    </tr>
    <tr class="titlerow">
     <td class="alerttitlecell">
      Available reports
     </td>
    </tr>
    <tr>
     <td class="contentcell">
      <a href="http://bugs.debian.org/cgi-bin/pkgreport.cgi?tag=piuparts;users=debian-qa@lists.debian.org&amp;archive=both" target="_blank">Bugs filed</a> 
     </td>
    </tr>     
    $section_navigation
    <tr class="titlerow">
     <td class="titlecell">
      Other Debian QA efforts
     </td>
    </tr>
    <tr class="normalrow">
     <td class="contentcell">
      <a href="http://edos.debian.net" target="_blank">EDOS tools</a>
     </td>
    </tr>
    <tr class="normalrow">
     <td class="contentcell">
      <a href="http://lintian.debian.org" target="_blank">Lintian</a>
     </td>
    </tr>
    <tr class="normalrow">
     <td class="contentcell">
      <a href="http://packages.qa.debian.org" target="_blank">Package Tracking System</a>
     </td>
    <tr class="normalrow">
     <td class="contentcell">
      <a href="http://udd.debian.org" target="_blank">Ultimate Debian Database</a>
     </td>
    </tr>
    <tr class="titlerow">
     <td class="titlecell">
      Last update
     </td>
    </tr>
    <tr class="normalrow">
     <td class="lastcell">
      $time
     </td>
    </tr>
   </table>
  </td>
  <td class="containercell">
"""


HTML_FOOTER = """
  </td>
 </tr>
</table> 
</div>
 <hr>
 <div id="footer">
  <div>
   piuparts was written by <a href="mailto:liw@iki.fi">Lars Wirzenius</a> and is now maintained by 
   <a href="mailto:holger@debian.org">Holger Levsen</a> and
   <a href="mailto:piuparts-devel@lists.alioth.debian.org">others</a> using
   <a href="http://anonscm.debian.org/gitweb/?p=piuparts/piuparts.git" target="_blank">piuparts.git</a> and
   <a href="http://anonscm.debian.org/gitweb/?p=piuparts/piatti.git" target="_blank">piatti.git</a> and the
   <a href="http://packages.qa.debian.org/piuparts" target="_blank">PTS</a>.
   GPL2 <a href="http://packages.debian.org/changelogs/pool/main/p/piuparts/current/copyright" target="_blank">licenced</a>.
   Weather icons are from the <a href="http://tango.freedesktop.org/Tango_Icon_Library" target="_blank">Tango Icon Library</a>.
   <a href="http://validator.w3.org/check?uri=referer">
    <img border="0" src="/images/valid-html401.png" alt="Valid HTML 4.01!" height="15" width="80" align="middle">
   </a>
   <a href="http://jigsaw.w3.org/css-validator/check/referer">
    <img border="0" src="/images/w3c-valid-css.png" alt="Valid CSS!"  height="15" width="80" align="middle">
   </a>
  </div>
 </div>
</body>
</html>
"""


LOG_LIST_BODY_TEMPLATE = """
   <table class="righttable">
    <tr class="titlerow">
     <td class="$title_style" colspan="2">
      $title in $section
     </td>
    </tr>
    <tr class="normalrow">
     <td class="contentcell2" colspan="2">
      $preface
      The list has $count packages, with $versioncount total versions.
     </td>
    </tr>
    $logrows
   </table>
"""


STATE_BODY_TEMPLATE = """
   <table class="righttable">
    <tr class="titlerow">
     <td class="alerttitlecell">
      Packages in state "$state" in $section
     </td>
    </tr>
    <tr class="normalrow">
     <td class="contentcell2">
      <ul>
       $list
      </ul>
     </td>
    </tr>
   </table>
"""


SECTION_INDEX_BODY_TEMPLATE = """
   <table class="righttable">
    <tr class="titlerow">
     <td class="titlecell" colspan="3">
      $section statistics
     </td>
    </tr>
    <tr class="normalrow">
     <td class="contentcell2" colspan="3">
      $description
     </td>
    </tr>
    <tr class="titlerow">
     <td class="alerttitlecell" colspan="3">
      Binary packages per state
     </td>
    </tr>
    $tablerows
    <tr class="titlerow">
     <td class="titlecell" colspan="3">
      URL to Packages file
     </td>
    </tr>
     <tr class="normalrow">
     <td class="contentcell2" colspan="3">
      <code>$packagesurl</code>
     </td>
    </tr>
   </table>
"""

MAINTAINER_BODY_TEMPLATE = """
   <table class="righttable">
    <tr class="titlerow">
     <td class="titlecell" colspan="6">
      $maintainer
     </td>
    </tr>
    $distrolinks
    $rows
   </table>
"""


SOURCE_PACKAGE_BODY_TEMPLATE = """
   <table class="righttable">
    $rows
   </table>
"""

ANALYSIS_BODY_TEMPLATE = """
   <table class="righttable">
    $rows
   </table>
"""

# this template is normally replaced with from $htdocs
INDEX_BODY_TEMPLATE = """
   <table class="righttable">
    <tr class="titlerow">
     <td class="titlecell">
      piuparts
     </td>
    </tr>
    <tr class="normalrow">
     <td class="contentcell2">
      piuparts is a tool for testing that .deb packages can be installed, upgraded, and removed without problems. The
      name, a variant of something suggested by Tollef Fog Heen, is short for "<em>p</em>ackage <em>i</em>nstallation, 
      <em>up</em>grading <em>a</em>nd <em>r</em>emoval <em>t</em>esting <em>s</em>uite". 
     </td>
    </tr>
    <tr class="normalrow">
     <td class="contentcell2">
      It does this by  creating a minimal Debian installation in a chroot, and installing,
      upgrading, and removing packages in that environment, and comparing the state of the directory tree before and after. 
      piuparts reports any files that have been added, removed, or modified during this process.
     </td>
    </tr>
    <tr class="normalrow">
     <td class="contentcell2">
      piuparts is meant as a quality assurance tool for people who create .deb packages to test them before they upload them to the Debian package archive. See the <a href="/doc/README.html" target="_blank">piuparts README</a> for a quick intro and then read the <a href="/doc/piuparts.1.html" target="_blank">piuparts manpage</a> to learn about all the fancy options!
     </td>
    </tr>
    </table>
"""


title_by_dir = {
    "pass": "PASSED piuparts logs",
    "fail": "Failed UNREPORTED piuparts logs",
    "bugged": "Failed REPORTED piuparts logs",
    "reserved": "RESERVED packages",
    "untestable": "UNTESTABLE packages",
}


desc_by_dir = {
    "pass": "Log files for packages that have PASSED testing.",
    "fail": "Log files for packages that have FAILED testing. " +
            "Bugs have not yet been reported.",
    "bugged": "Log files for packages that have FAILED testing. " +
              "Bugs have been reported, but not yet fixed.",
    "reserved": "Packages that are RESERVED for testing on a node in a " +
                "distributed piuparts network.",
    "untestable": "Log files for packages that have are UNTESTABLE with " +
                  "piuparts at the current time.",
}

state_by_dir = {
    "pass": "successfully-tested",
    "fail": "failed-testing",
    "bugged": "failed-testing",
    "reserved": "waiting-to-be-tested",
    "untestable": "dependency-cannot-be-tested",
}

# maybe better to use a list here to be able to use a defined order
# see http://docs.python.org/library/bisect.html 2nd example
# or use XX_name.tpl and get the linktarget from the template 
# (its a substring of the <title> of the that template
# the 2nd option should be preferend, maintaining this list is errorprone and tiresome
linktarget_by_template = {
    "command_not_found_error.tpl": "due to a 'command not found' error",
    "files_in_usr_local_error.tpl": "due to files in /usr/local",
    "overwrite_other_packages_files_error.tpl": "due to overwriting other packages files",
    "owned_files_after_purge_error.tpl": "due to owned files existing after purge",
    "owned_files_by_many_packages_error.tpl": "due to owned files by many packages",
    "processes_running_error.tpl": "due to leaving processes running behind",
    "unowned_files_after_purge_error.tpl": "due to unowned files after purge",
    "conffile_prompt_error.tpl": "due to prompting due to modified conffiles",
    "unknown_purge_error.tpl": "due to purge failed due to an unknown reason",
    "insserv_error.tpl": "due to a problem with insserv",
    "unknown_failures.tpl": "due to unclassified failures",
    "initdscript_lsb_header_issue.tpl": "but logfile contains update-rc.d issues",
    "command_not_found_issue.tpl": "but logfile contains 'command not found'",
    "broken_symlinks_issue.tpl": "but logfile contains 'broken symlinks'",
    "broken_symlinks_error.tpl": "...and logfile also contains 'broken symlinks'",
    "pre_installation_script_error.tpl": "due to pre-installation maintainer script failed",
    "post_installation_script_error.tpl": "due to post-installation maintainer script failed",
    "pre_removal_script_error.tpl": "due to pre-removal maintainer script failed",
    "post_removal_script_error.tpl": "due to post-removal maintainer script failed",
    "cron_error_after_removal_error.tpl": "due to errors from cronjob after removal",
    "logrotate_error_after_removal_error.tpl": "due to errors from logrotate after removal",
    "problems_and_no_force_error.tpl": "due to not enough force being used",
    "pre_depends_error.tpl": "due to a problem with pre-depends",
    "modified_files_after_purge_error.tpl": "due to files having been modified after purge",
    "disappeared_files_after_purge_error.tpl": "due to files having disappeared after purge",
    "db_setup_error.tpl": "due to failing to setup a database",
}


class Config(piupartslib.conf.Config):

    def __init__(self, section="report"):
        self.section = section
        piupartslib.conf.Config.__init__(self, section,
            {
                "sections": "report",
                "output-directory": "html",
                "packages-url": None,
                "sources-url": None,
                "master-directory": ".",
                "description": "",
                "known_circular_depends": "",
            }, "")


def setup_logging(log_level, log_file_name):
    logger = logging.getLogger()
    logger.setLevel(log_level)

    formatter = logging.Formatter(fmt="%(asctime)s %(message)s",
                                  datefmt="%H:%M")

    handler = logging.StreamHandler(sys.stderr)
    handler.setFormatter(formatter)
    logger.addHandler(handler)

    if log_file_name:
        handler = logging.FileHandler(log_file_name)
        logger.addHandler(handler)


def html_protect(vstr):
    vstr = "&amp;".join(vstr.split("&"))
    vstr = "&lt;".join(vstr.split("<"))
    vstr = "&gt;".join(vstr.split(">"))
    vstr = "&#34;".join(vstr.split('"'))
    vstr = "&#39;".join(vstr.split("'"))
    return vstr


def emphasize_reason(reason):
    bad_states = [
        #"successfully-tested",
        "failed-testing",
        "cannot-be-tested",
        #"essential-required",
        #"waiting-to-be-tested",
        #"waiting-for-dependency-to-be-tested",
        "dependency-failed-testing",
        "dependency-cannot-be-tested",
        "dependency-does-not-exist",
        "circular-dependency",
        "unknown",
        "unknown-preferred-alternative",
        "no-dependency-from-alternatives-exists",
    ]
    if reason in bad_states:
      reason = "<em>"+reason+"</em>"
    return reason


def source_subdir(source):
    if source[:3] == "lib":
      return source[:4]
    else:
      return source[:1]


def maintainer_subdir(maintainer):
    return maintainer.lower()[:1]


def find_files_with_suffix(dir,suffix):
    files=[name for name in os.listdir(dir) if name.endswith(suffix)]
    subdirs=os.listdir(dir)
    for subdir in subdirs:
      if os.path.isdir(os.path.join(dir,subdir)):
        for name_in_subdir in os.listdir(os.path.join(dir,subdir)):
          if name_in_subdir.endswith(suffix):
            files += [os.path.join(dir,subdir, name_in_subdir)]
    # sort by age
    content = {}
    for vfile in files:
      content[vfile] = os.path.getmtime(os.path.join(dir,vfile))
    # Sort keys, based on time stamps
    files = content.keys()
    files.sort(lambda x,y: cmp(content[x],content[y]))
    return files

def update_file(source, target):
    if os.path.exists(target):
        aa = os.stat(source)
        bb = os.stat(target)
        if aa.st_size == bb.st_size and aa.st_mtime < bb.st_mtime:
            return
    shutil.copyfile(source, target)


def copy_logs(logs_by_dir, output_dir):
    for vdir in logs_by_dir:
        fulldir = os.path.join(output_dir, vdir)
        if not os.path.exists(fulldir):
            os.makedirs(fulldir)
        for basename in logs_by_dir[vdir]:
            source = os.path.join(vdir, basename)
            target = os.path.join(fulldir, basename)
            update_file(source, target)

def remove_old_logs(logs_by_dir, output_dir):
    for vdir in logs_by_dir:
        fulldir = os.path.join(output_dir, vdir)
        if os.path.exists(fulldir):
            for basename in os.listdir(fulldir):
                if basename not in logs_by_dir[vdir]:
                    os.remove(os.path.join(fulldir, basename))


def write_file(filename, contents):
    f = file(filename, "w")
    f.write(contents)
    f.close()


def append_file(filename, contents):
    f = file(filename, "a")
    f.write(contents)
    f.close()

def read_file(filename):
    f = file(filename, "r")
    l = f.readlines()
    f.close()
    return l

def create_section_navigation(section_names,current_section="sid"):
    tablerows = ""
    for section in section_names:
        tablerows += ("<tr class=\"normalrow\"><td class=\"contentcell\"><a href='/%s'>%s</a></td></tr>\n") % \
                          (html_protect(section), html_protect(section))
    tablerows += "<tr><td class=\"contentcell\"><a href=\"/%s/maintainer/\">by maintainer / uploader</a></td></tr>" % current_section
    tablerows += "<tr><td class=\"contentcell\"><a href=\"/%s/source/\">by source package</a></td></tr>" % current_section
    return tablerows;

def get_email_address(maintainer):
    email = "INVALID maintainer address: %s" % (maintainer)
    try:
      m = re.match(r"(.+)(<)(.+@.+)(>)", maintainer)
      email = m.group(3)
    except:
      pass
    return email


class Section:

    def __init__(self, section):
        self._config = Config(section=section)
        self._config.read(CONFIG_FILE)
        logging.debug("-------------------------------------------")
        logging.debug("Running section " + self._config.section)

        known_circular_depends = []
        for kcd in self._config["known_circular_depends"].split():
          known_circular_depends.append(kcd)
          #logging.debug("circular depends: " + kcd)

        logging.debug("Loading and parsing Packages file")
        logging.info("Fetching %s" % self._config["packages-url"])
        packages_file = piupartslib.open_packages_url(self._config["packages-url"])
        self._binary_db = piupartslib.packagesdb.PackagesDB()
        self._binary_db.read_packages_file(packages_file)
        self._binary_db.set_known_circular_depends(known_circular_depends)
        packages_file.close()

        if self._config["sources-url"]:
          logging.info("Fetching %s" % self._config["sources-url"])
          sources_file = piupartslib.open_packages_url(self._config["sources-url"])
          self._source_db = piupartslib.packagesdb.PackagesDB()
          self._source_db.read_packages_file(sources_file)
          sources_file.close()

    def write_log_list_page(self, filename, title, preface, logs):
        packages = {}
        for pathname, package, version in logs:
            packages[package] = packages.get(package, []) + [(pathname, version)]

        names = packages.keys()
        names.sort()
        lines = []
        version_count = 0
        for package in names:
            versions = []
            for pathname, version in packages[package]:
                version_count += 1
                versions.append("<a href=\"%s\">%s</a>" % 
                                (html_protect(pathname), 
                                 html_protect(version)))
            line = "<tr class=\"normalrow\"><td class=\"contentcell2\">%s</td><td class=\"contentcell2\">%s</td></tr>" % \
                                (html_protect(package), 
                                 ", ".join(versions))
            lines.append(line)

        if "FAIL" in preface:
          title_style="alerttitlecell"
        else:
          title_style="titlecell"

        htmlpage = string.Template(HTML_HEADER + LOG_LIST_BODY_TEMPLATE + HTML_FOOTER)
        f = file(filename, "w")
        f.write(htmlpage.safe_substitute( {
                    "page_title": html_protect(title+" in "+self._config.section),
                    "section_navigation": create_section_navigation(self._section_names,self._config.section),
                    "time": time.strftime("%Y-%m-%d %H:%M %Z"),
                    "title": html_protect(title),
                    "section": html_protect(self._config.section),
                    "title_style": title_style,
                    "preface": preface,
                    "count": len(packages),
                    "versioncount": version_count,
                    "logrows": "".join(lines)
                }))
        f.close()


    def print_by_dir(self, output_directory, logs_by_dir):
        for vdir in logs_by_dir:
            vlist = []
            for basename in logs_by_dir[vdir]:
                assert basename.endswith(".log")
                assert "_" in basename
                package, version = basename[:-len(".log")].split("_")
                vlist.append((os.path.join(vdir, basename), package, version))
            self.write_log_list_page(os.path.join(output_directory, vdir + ".html"),
                                title_by_dir[vdir], 
                                desc_by_dir[vdir], vlist)

    def find_links_to_logs(self, package_name, dirs, logs_by_dir):
        links = []
        for vdir in dirs:
          if vdir == "fail":
            style = " class=\"needs-bugging\""
          else:
            style = ""
          for basename in logs_by_dir[vdir]:
            if basename.startswith(package_name+"_") and basename.endswith(".log"):
              package, version = basename[:-len(".log")].split("_")
              links.append("<a href=\"/%s\"%s>%s</a>" % (os.path.join(self._config.section, vdir, basename),style,html_protect(version)))
        return links

    def link_to_maintainer_summary(self, maintainer):
        email = get_email_address(maintainer)
        return "<a href=\"/%s/maintainer/%s/%s.html\">%s</a>" % (self._config.section,maintainer_subdir(email),email,html_protect(maintainer))

    def link_to_uploaders(self, uploaders):
        link = ""
        for uploader in uploaders.split(", "):
          link += self.link_to_maintainer_summary(uploader)+", "
        return link[:-2]

    def link_to_source_summary(self, package_name):
        source_name = self._binary_db.get_control_header(package_name, "Source")
        link = "<a href=\"/%s/source/%s\">%s</a>" % (
                self._config.section,
                source_subdir(source_name)+"/"+source_name+".html",
                html_protect(package_name))
        return link

    def link_to_state_page(self, section, package_name, link_target):
        state = self._binary_db.state_by_name(package_name)
        if state != "unknown":
            link = "<a href=\"/%s/%s\">%s</a>" % (
                section,
                "state-"+state+".html"+"#"+self._binary_db._packages[package_name]["Package"],
                link_target)
        else:
          if link_target == package_name:
            link = html_protect(package_name)
          else:
            link = "unknown-package"

        return link

    def links_to_logs(self, package_name, state, logs_by_dir):
        link = "N/A"
        dirs = ""

        if state == "successfully-tested":
          dirs = ["pass"]
        elif state == "failed-testing":
          dirs = ["fail", "bugged"]
        elif state == "cannot-be-tested":
          dirs = ["untestable"]

        if dirs != "":
          links = self.find_links_to_logs (package_name, dirs, logs_by_dir)
          link = ", ".join(links)

        if "/bugged/" in link:
          link += " - <a href=\"http://bugs.debian.org/cgi-bin/pkgreport.cgi?package="+package_name+"\" target=\"_blank\" class=\"bugged\">&nbsp;bug filed&nbsp;</a>"

        return link

    def write_counts_summary(self):
        logging.debug("Writing counts.txt")    
        header = "date"
        current_day = "%s" % time.strftime("%Y%m%d")
        counts = current_day
        total = 0
        for state in self._binary_db.get_states():
            count = len(self._binary_db.get_pkg_names_in_state(state))
            header += ", %s" % state
            counts += ", %s" % count
            logging.debug("%s: %s" % (state, count))
            total += count
        header += "\n"       
        counts += "\n"       

        countsfile = os.path.join(self._output_directory, "counts.txt") 
        if not os.path.isfile(countsfile):
          logging.debug("writing new file: %s" % countsfile) 
          write_file(countsfile, header)
          last_line = ""
        else:
          last_line = read_file(countsfile)[-1]
        if not current_day in last_line:
          append_file(countsfile, counts)
          logging.debug("appending line: %s" % counts) 
        return total


    def merge_maintainer_templates(self, templates):
        for maint_tpl in templates:
            tpl = os.path.join(self._output_directory,"maintainer",maintainer_subdir(maint_tpl),maint_tpl)
            lines = read_file(tpl)
            rows = ""
            for line in lines:
              state, count, packages = line.split(",")
              if packages == "none\n":
                links = "&nbsp;"
              else:
                links = ""
                for package in packages.split(" "):
                  links += "<a href=\"#%s\">%s</a> " % (package,package)
              rows += "<tr class=\"normalrow\"><td class=\"labelcell\">%s:</td><td class=\"contentcell2\">%s</td><td class=\"contentcell2\" colspan=\"4\">%s</td></tr>" % \
                       (state, count, links)
            os.unlink(tpl)
            template_path = tpl[:-len("_tpl")]

            for state in ("fail","unkn","pass"):
                filename = template_path+"_"+state
                if os.path.isfile(filename):
                     f = file(filename, "r")
                     rows += file.read(f)
                     f.close()
                     os.unlink(filename)

            maintainer = os.path.basename(maint_tpl[:-len("_tpl")])

            distrolinks = "<tr class=\"normalrow\"><td class=\"labelcell\">other distributions: </td><td class=\"contentcell2\" colspan=\"5\">"
            for section in self._section_names:
              if section != self._config.section:
                distrolinks += "<a href=\"/"+section+"/maintainer/"+maintainer_subdir(maintainer)+"/"+maintainer+".html\">"+html_protect(section)+"</a> "
            distrolinks += "</td></tr>"

            htmlpage = string.Template(HTML_HEADER + MAINTAINER_BODY_TEMPLATE + HTML_FOOTER)
            filename = template_path+".html"
            f = file(filename, "w")
            f.write(htmlpage.safe_substitute( {
               "page_title": html_protect("Status of "+maintainer+" packages in "+self._config.section),
               "maintainer": html_protect(maintainer+" in "+self._config.section),
               "distrolinks": distrolinks,
               "section_navigation": create_section_navigation(self._section_names,self._config.section),
               "time": time.strftime("%Y-%m-%d %H:%M %Z"),
               "rows": rows,
             }))
            f.close()

    def create_source_summary (self, source, logs_by_dir):
        source_version = self._source_db.get_control_header(source, "Version")
        binaries = self._source_db.get_control_header(source, "Binary")
        maintainer = self._source_db.get_control_header(source, "Maintainer")
        uploaders = self._source_db.get_control_header(source, "Uploaders")

        success = True
        failed = False
        binaryrows = ""
        for binary in sorted(binaries.split(", ")):
          state = self._binary_db.state_by_name(binary)
          if state == "unknown":
            # Don't track udebs and binary packages on other archs. 
            # The latter is a FIXME which needs parsing the Packages files from other archs too
            continue
          current_version = self._source_db.get_control_header(source, "Version")
          if state != "circular-dependency" and not "waiting" in state and "dependency" in state:
            state_style="lightalertlabelcell"
          elif state == "failed-testing":
            state_style="lightlabelcell"
          else:
            state_style="labelcell"
          binaryrows += "<tr class=\"normalrow\"><td class=\"labelcell\">Binary:</td><td class=\"contentcell2\">%s</td><td class=\"%s\">piuparts-result:</td><td class=\"contentcell2\">%s %s</td><td class=\"labelcell\">Version:</td><td class=\"contentcell2\">%s</td></tr>" %  (binary, state_style, self.link_to_state_page(self._config.section,binary,state), self.links_to_logs(binary, state, logs_by_dir), html_protect(current_version))
          if state not in ("successfully-tested", "essential-required"):
            success = False
          if state in ("failed-testing", "dependency-does-not-exist", "cannot-be-tested"):
            failed = True

        if binaryrows != "":
          source_state="unknown"
          if success: source_state="<img src=\"/images/sunny.png\">"
          if failed:  source_state="<img src=\"/images/weather-severe-alert.png\">"

          sourcerows = "<tr class=\"titlerow\"><td class=\"titlecell\" colspan=\"6\" id=\"%s\">%s in %s</td></tr>" % (source, source, self._config.section)
          sourcerows += "<tr class=\"normalrow\"><td class=\"labelcell\">Source:</td><td class=\"contentcell2\"><a href=\"http://packages.qa.debian.org/%s\" target=\"_blank\">%s</a></td><td class=\"labelcell\">piuparts summary:</td><td class=\"contentcell2\">%s</td><td class=\"labelcell\">Version:</td><td class=\"contentcell2\">%s</td></tr>" % (source, html_protect(source), source_state, html_protect(source_version))
          sourcerows += "<tr class=\"normalrow\"><td class=\"labelcell\">Maintainer:</td><td class=\"contentcell2\" colspan=\"5\">%s</td></tr>" % (self.link_to_maintainer_summary(maintainer))
          if uploaders:
            sourcerows += "<tr class=\"normalrow\"><td class=\"labelcell\">Uploaders:</td><td class=\"contentcell2\" colspan=\"5\">%s</td></tr>" % (self.link_to_uploaders(uploaders))

          source_summary_page_path = os.path.join(self._output_directory, "source", source_subdir(source))
          if not os.path.exists(source_summary_page_path):
             os.makedirs(source_summary_page_path)
          filename = os.path.join(source_summary_page_path, (source + ".html"))
          htmlpage = string.Template(HTML_HEADER + SOURCE_PACKAGE_BODY_TEMPLATE + HTML_FOOTER)
          f = file(filename, "w")
          f.write(htmlpage.safe_substitute( {
             "page_title": html_protect("Status of source package "+source+" in "+self._config.section),
             "section_navigation": create_section_navigation(self._section_names,self._config.section),
             "time": time.strftime("%Y-%m-%d %H:%M %Z"),
             "rows": sourcerows+binaryrows,
          }))
          f.close()

          # return parsable values
          if success: source_state = "pass"
          if failed:  source_state = "fail"
        else:
          source_state = "udeb"
          sourcerows = ""

        return sourcerows, binaryrows, source_state, maintainer, uploaders

    def create_maintainer_templates_for_source(self,source, source_state, sourcerows, binaryrows, maintainer, uploaders):
        maintainer_pages = [] 
        maintainer_pages.append(get_email_address(maintainer))
        for uploader in uploaders.split(", "):
          if uploader:
            maintainer_pages.append(get_email_address(uploader))
        for maintainer_page in maintainer_pages:
          maintainer_summary_page_path = os.path.join(self._output_directory, "maintainer", maintainer_subdir(maintainer_page))

          if not os.path.exists(maintainer_summary_page_path):
            os.makedirs(maintainer_summary_page_path)
          filename = os.path.join(maintainer_summary_page_path, (maintainer_page + "_tpl"))
          maintainer_package_count = {}
          maintainer_packages = {}
          if os.path.isfile(filename):
            lines = read_file(filename)
            for line in lines:
              state, count, packages = line.split(",")
              maintainer_package_count[state]=int(count)
              maintainer_packages[state]=packages[:-1]
            if maintainer_packages[source_state] == "none":
              maintainer_packages[source_state] = source
            else:
              maintainer_packages[source_state] = "%s %s" % (maintainer_packages[source_state],source)
          else:
            maintainer_package_count["fail"] = 0
            maintainer_package_count["unknown"] = 0
            maintainer_package_count["pass"] = 0
            for state in "fail", "unknown", "pass":
              maintainer_packages[state] = "none"
            maintainer_packages[source_state] = source
          if source_state == "fail":
            maintainer_package_count["fail"]+=1
          elif source_state == "unknown":
            maintainer_package_count["unknown"]+=1
          else:
            maintainer_package_count["pass"]+=1
          lines = ""
          for state in "fail", "unknown", "pass":
            lines +=  "%s,%s,%s\n" % (state,maintainer_package_count[state],maintainer_packages[state])
          write_file(filename,lines)
          append_file(filename[:-4]+"_"+source_state[:4],sourcerows+binaryrows)

    def create_package_summaries(self, logs_by_dir):
        logging.debug("Writing package templates in %s" % self._config.section)    

        sources = ""
        for source in self._source_db.get_all_packages():
            (sourcerows, binaryrows, source_state, maintainer, uploaders) = self.create_source_summary(source, logs_by_dir)
            if source_state != "udeb":
              sources += "%s: %s\n" % (source, source_state)
              self.create_maintainer_templates_for_source(source, source_state, sourcerows, binaryrows, maintainer, uploaders)

        write_file(os.path.join(self._output_directory, "sources.txt"), sources)


    def make_stats_graph(self):
        countsfile = os.path.join(self._output_directory, "counts.txt")
        pngfile = os.path.join(self._output_directory, "states.png")
        r('t <- (read.table("'+countsfile+'",sep=",",header=1,row.names=1))')
        r('cname <- c("date",rep(colnames(t)))')
        # here we define how many days we wants stats for (163=half a year)
        #r('v <- t[(nrow(t)-163):nrow(t),0:12]')
        # make graph since day 1  
        r('v <- t[0:nrow(t),0:12]')
        # thanks to http://tango.freedesktop.org/Generic_Icon_Theme_Guidelines for those nice colors
        r('palette(c("#4e9a06", "#ef2929", "#d3d7cf", "#5c3566", "#c4a000", "#fce94f", "#a40000", "#888a85", "#2e3436", "#729fcf", "#3465a4", "#204a87", "#555753"))')
        r('bitmap(file="'+pngfile+'",type="png16m",width=16,height=9,pointsize=10,res=100)')
        r('barplot(t(v),col = 1:13, main="Binary packages per state in '+self._config.section+'", xlab="", ylab="Number of binary packages",space=0.1,border=0)')
        r('legend(x="bottom",legend=colnames(t), ncol=2,fill=1:13,xjust=0.5,yjust=0,bty="n")')
        return "<tr class=\"normalrow\"> <td class=\"contentcell2\" colspan=\"3\"><a href=\"%s\"><img src=\"/%s/%s\" height=\"450\" width=\"800\" alt=\"Binary package states in %s\"></a></td></tr>\n" % ("states.png", self._config.section, "states.png", self._config.section)

    def create_and_link_to_analysises(self,state):
        link="<ul>"
        for template, linktarget in linktarget_by_template.iteritems():
          # sucessful logs only have issues and failed logs only have errors
          # and "(un)owned (files/directories)" and symlink issues should only be reported in sid
          if (state == "failed-testing" and template[-9:] != "issue.tpl") or (state == "successfully-tested" and template[-9:] == "issue.tpl"):
           if self._config.section == "sid" or ("owned" not in linktarget and "symlink" not in linktarget):
            substats = ""

            tpl = os.path.join(self._output_directory, template)
            try:
              f = file(tpl, "r")
              rows = file.read(f)
              f.close()
              os.unlink(tpl)

              htmlpage = string.Template(HTML_HEADER + ANALYSIS_BODY_TEMPLATE + HTML_FOOTER)
              filename = os.path.join(self._output_directory, template[:-len(".tpl")]+".html")
              f = file(filename, "w")
              f.write(htmlpage.safe_substitute( {
                 "page_title": html_protect("Packages in state "+state+" "+linktarget),
                 "section_navigation": create_section_navigation(self._section_names,self._config.section),
                 "time": time.strftime("%Y-%m-%d %H:%M %Z"),
                 "rows": rows,
               }))
              f.close()
              if state == "failed-testing":
                count_bugged = string.count(rows,"/bugged/")
                count_failed = string.count(rows,"/fail/") 
                if count_bugged > 0 or count_failed > 0:
                  substats = ": "
                if count_bugged > 0:
                  substats += "%s bugged" % count_bugged
                if count_bugged > 0 and count_failed > 0:
                  substats += ", "
                if count_failed > 0:
                  substats += "<span id=\"needs-bugging\">%s failed</span>" % count_failed
              else:
                  count_passed = string.count(rows,"/pass/")
                  if count_passed > 0:
                    substats += ": %s passed" % count_passed
              link += "<li><a href=%s>%s</a>%s</li>" % (
                                                                       template[:-len(".tpl")]+".html", 
                                                                       linktarget,
                                                                       substats
                                                       )
            except:
              logging.debug("analysis template %s does not exist." % template)

        link += "</ul>"
        if link == "<ul></ul>": 
          link = ""
        return link

    def write_section_index_page(self,dirs,total_packages):
        tablerows = ""
        for state in self._binary_db.get_states():
            dir_link = ""
            analysis = ""
            for vdir in dirs:
              if vdir in ("pass","fail","bugged") and state_by_dir[vdir] == state:
                dir_link += "<a href='%s.html'>%s</a> logs<br>" % (vdir, html_protect(vdir))
            if state in ("successfully-tested", "failed-testing"):
              analysis = self.create_and_link_to_analysises(state)
            tablerows += ("<tr class=\"normalrow\"><td class=\"contentcell2\"><a href='state-%s.html'>%s</a>%s</td>" +
                          "<td class=\"contentcell2\">%d</td><td class=\"contentcell2\">%s</td></tr>\n") % \
                          (html_protect(state), html_protect(state), analysis, len(self._binary_db.get_pkg_names_in_state(state)),
                          dir_link)
        try:
          tablerows += self.make_stats_graph();
        except:
          logging.debug("Error generating the graph images, probably python-rpy is not installed, disabling graphs.")

        tablerows += "<tr class=\"normalrow\"> <td class=\"labelcell2\">Total</td> <td class=\"labelcell2\" colspan=\"2\">%d</td></tr>\n" % total_packages
        htmlpage = string.Template(HTML_HEADER + SECTION_INDEX_BODY_TEMPLATE + HTML_FOOTER)
        write_file(os.path.join(self._output_directory, "index.html"), htmlpage.safe_substitute( {
            "page_title": html_protect(self._config.section+" statistics"),
            "section_navigation": create_section_navigation(self._section_names,self._config.section),
            "time": time.strftime("%Y-%m-%d %H:%M %Z"),
            "section": html_protect(self._config.section),
            "description": html_protect(self._config["description"]),
            "tablerows": tablerows,
            "packagesurl": html_protect(self._config["packages-url"]), 
           }))

    def write_state_pages(self):
        for state in self._binary_db.get_states():
            logging.debug("Writing page for %s" % state)
            vlist = ""
<<<<<<< HEAD
            for package in sorted(self._binary_db.get_packages_in_state(state),
                                  key=lambda pkg: pkg["Package"]):
=======
            for name in self._binary_db.get_pkg_names_in_state(state):
                package = self._binary_db.get_package(name)
>>>>>>> 2ca8affe
                vlist += "<li id=\"%s\">%s (%s)" % (
                                         package["Package"],
                                         self.link_to_source_summary(package["Package"]),
                                         html_protect(package["Maintainer"]))
                if package.dependencies():
                    vlist += "\n<ul>\n"
                    for dep in package.dependencies():
                        vlist += "<li>dependency %s is %s</li>\n" % \
                                  (self.link_to_state_page(self._config.section,dep,dep), 
                                  emphasize_reason(html_protect(self._binary_db.state_by_name(dep))))
                    vlist += "</ul>\n"
                vlist += "</li>\n"
            htmlpage = string.Template(HTML_HEADER + STATE_BODY_TEMPLATE + HTML_FOOTER)
            write_file(os.path.join(self._output_directory, "state-%s.html" % state), htmlpage.safe_substitute( {
                                        "page_title": html_protect("Packages in state "+state+" in "+self._config.section),
                                        "section_navigation": create_section_navigation(self._section_names,self._config.section),
                                        "time": time.strftime("%Y-%m-%d %H:%M %Z"),
                                        "state": html_protect(state),
                                        "section": html_protect(self._config.section),
                                        "list": vlist
                                       }))

    def generate_html(self):
        logging.debug("Finding log files")
        dirs = ["pass", "fail", "bugged", "reserved", "untestable"]
        logs_by_dir = {}
        for vdir in dirs:
            logs_by_dir[vdir] = find_files_with_suffix(vdir, ".log")

        logging.debug("Copying log files")
        copy_logs(logs_by_dir, self._output_directory)

        logging.debug("Removing old log files")
        remove_old_logs(logs_by_dir, self._output_directory)

        logging.debug("Writing per-dir HTML pages")
        self.print_by_dir(self._output_directory, logs_by_dir)

        total_packages = self.write_counts_summary()

        if self._config["sources-url"]:
            self.create_package_summaries(logs_by_dir)

            logging.debug("Merging maintainer summaries in %s" % self._output_directory)    
            self.merge_maintainer_templates(find_files_with_suffix(self._output_directory+"/maintainer/", "_tpl"))

        logging.debug("Writing section index page")    
        self.write_section_index_page(dirs, total_packages)

        logging.debug("Writing stats pages for %s" % self._config.section)
        self.write_state_pages()


    def generate_output(self, master_directory, output_directory, section_names):
        self._section_names = section_names
        self._master_directory = os.path.abspath(os.path.join(master_directory, self._config.section))
        if not os.path.exists(self._master_directory):
            logging.debug("Warning: %s did not exist, now created. Did you ever let the slave work?" % (self._master_directory, self._config.section))
            os.mkdir(self._master_directory)

        self._output_directory = os.path.abspath(os.path.join(output_directory, self._config.section))
        if not os.path.exists(self._output_directory):
            os.mkdir(self._output_directory)

        oldcwd = os.getcwd()
        os.chdir(self._master_directory)
        self.generate_html()
        os.chdir(oldcwd)

def main():
    setup_logging(logging.DEBUG, None)

    # For supporting multiple architectures and suites, we take a command-line
    # argument referring to a section in configuration file.  
    # If no argument is given, the "global" section is assumed.
    section_names = []
    if len(sys.argv) > 1:
        section = sys.argv[1]
    else:
        global_config = Config(section="global")
        global_config.read(CONFIG_FILE)
        section_names = global_config["sections"].split()
        master_directory = global_config["master-directory"]
        output_directory = global_config["output-directory"]


    if os.path.exists(master_directory):
        sections = []
        for section_name in section_names:
            section = Section(section_name)
            section.generate_output(master_directory=master_directory,output_directory=output_directory,section_names=section_names)
            sections.append(section)

        # main page
        logging.debug("Writing index page")
        # FIXME: I'm sure the next 3 lines can be written more elegant..
        INDEX_BODY = INDEX_BODY_TEMPLATE
        if os.path.isfile(os.path.join(output_directory,"index.tpl")):
          INDEX_BODY = "".join(read_file(os.path.join(output_directory,"index.tpl")))
        htmlpage = string.Template(HTML_HEADER + INDEX_BODY + HTML_FOOTER)
        write_file(os.path.join(output_directory,"index.html"), htmlpage.safe_substitute( {
                                 "page_title": "About piuparts.d.o and News",
                                 "section_navigation": create_section_navigation(section_names),
                                 "time": time.strftime("%Y-%m-%d %H:%M %Z"),
                              }))
        # daily report
        # FIXME:
        #generate_daily_report();

        # run-parts FIXME
        # move the scripts to /usr/share/piuparts/sm-tools (or such)
        # (what is now started via piupartsm/crontab

    else:
        logging.debug("Warning: %s does not exist!?! Creating it for you now." % master_directory)
        os.mkdir(master_directory)


if __name__ == "__main__":
    main()

# vi:set et ts=4 sw=4 :<|MERGE_RESOLUTION|>--- conflicted
+++ resolved
@@ -993,13 +993,9 @@
         for state in self._binary_db.get_states():
             logging.debug("Writing page for %s" % state)
             vlist = ""
-<<<<<<< HEAD
-            for package in sorted(self._binary_db.get_packages_in_state(state),
+            for name in sorted(self._binary_db.get_pkg_names_in_state(state):
                                   key=lambda pkg: pkg["Package"]):
-=======
-            for name in self._binary_db.get_pkg_names_in_state(state):
                 package = self._binary_db.get_package(name)
->>>>>>> 2ca8affe
                 vlist += "<li id=\"%s\">%s (%s)" % (
                                          package["Package"],
                                          self.link_to_source_summary(package["Package"]),
